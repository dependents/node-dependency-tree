--- conflicted
+++ resolved
@@ -181,11 +181,7 @@
         subTree.add(item);
       }
     } else {
-<<<<<<< HEAD
-      subTree[dep] = traverse(localConfig, newParams);
-=======
-      subTree[dependency] = traverse(localConfig);
->>>>>>> 4fa218f5
+      subTree[dependency] = traverse(localConfig, newParams);
     }
   }
 
