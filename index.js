--- conflicted
+++ resolved
@@ -84,18 +84,11 @@
  * @param  {Config} config
  * @return {Array}
  */
-<<<<<<< HEAD
-module.exports._getDependencies = function(config, params) {
-  let dependencies;
+module.exports._getDependencies = function(config = {}, params = {}) {
   const precinctOptions = config.detectiveConfig;
   precinctOptions.includeCore = false;
   precinctOptions.treePath = params.treePath;
-=======
-module.exports._getDependencies = function(config = {}) {
-  const precinctOptions = config.detectiveConfig;
-  precinctOptions.includeCore = false;
   let dependencies;
->>>>>>> 3b42322a
 
   try {
     dependencies = precinct.paperwork(config.filename, precinctOptions);
@@ -146,13 +139,8 @@
  * @param  {Object} params
  * @return {Object|Set}
  */
-<<<<<<< HEAD
-function traverse(config, params) {
-  let subTree = config.isListForm ? new Set() : {};
-=======
-function traverse(config = {}) {
+function traverse(config = {}, params = {}) {
   const subTree = config.isListForm ? new Set() : {};
->>>>>>> 3b42322a
 
   debug(`traversing ${config.filename}`);
 
@@ -182,23 +170,18 @@
 
     const newParams = {
       ...params,
-      treePath: [...(params.treePath ? params.treePath : []), config.filename]
+      treePath: [
+        ...(params.treePath ? params.treePath : []),
+        config.filename
+      ]
     };
 
     if (localConfig.isListForm) {
-<<<<<<< HEAD
-      for (let item of traverse(localConfig, newParams)) {
+      for (const item of traverse(localConfig, newParams)) {
         subTree.add(item);
       }
     } else {
       subTree[d] = traverse(localConfig, newParams);
-=======
-      for (const item of traverse(localConfig)) {
-        subTree.add(item);
-      }
-    } else {
-      subTree[dep] = traverse(localConfig);
->>>>>>> 3b42322a
     }
   }
 
